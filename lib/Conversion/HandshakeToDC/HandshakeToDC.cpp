--- conflicted
+++ resolved
@@ -198,7 +198,6 @@
   }
 };
 
-<<<<<<< HEAD
 class MergeOpConversion : public DCOpConversionPattern<handshake::MergeOp> {
 public:
   using DCOpConversionPattern<handshake::MergeOp>::DCOpConversionPattern;
@@ -239,7 +238,10 @@
     }
 
     rewriter.replaceOp(op, mergeOutput);
-=======
+    return success();
+  }
+};
+
 class PackOpConversion : public DCOpConversionPattern<handshake::PackOp> {
 public:
   using DCOpConversionPattern<handshake::PackOp>::DCOpConversionPattern;
@@ -287,7 +289,6 @@
       repackedInputs.push_back(pack(rewriter, unpackedInput.token, outputData));
 
     rewriter.replaceOp(op, repackedInputs);
->>>>>>> baf5ed4a
     return success();
   }
 };
@@ -705,22 +706,13 @@
   // Add handshake conversion patterns.
   // Note: merge/control merge are not supported - these are non-deterministic
   // operators and we do not care for them.
-<<<<<<< HEAD
-  patterns.add<BufferOpConversion, CondBranchConversionPattern,
-               SinkOpConversionPattern, SourceOpConversionPattern,
-               MuxOpConversionPattern, ForkOpConversionPattern,
-               JoinOpConversion, MergeOpConversion, ControlMergeOpConversion,
-               ConstantOpConversion, SyncOpConversion>(ctx, typeConverter,
-                                                       &convertedOps);
-=======
   patterns
       .add<BufferOpConversion, CondBranchConversionPattern,
            SinkOpConversionPattern, SourceOpConversionPattern,
            MuxOpConversionPattern, ForkOpConversionPattern, JoinOpConversion,
-           PackOpConversion, UnpackOpConversion, ControlMergeOpConversion,
-           ConstantOpConversion, SyncOpConversion>(ctx, typeConverter,
-                                                   &convertedOps);
->>>>>>> baf5ed4a
+           PackOpConversion, UnpackOpConversion, MergeOpConversion,
+           ControlMergeOpConversion, ConstantOpConversion, SyncOpConversion>(
+          ctx, typeConverter, &convertedOps);
 
   // ALL other single-result operations are converted via the
   // UnitRateConversionPattern.
