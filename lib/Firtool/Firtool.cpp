//===- Firtool.cpp - Definitions for the firtool pipeline setup -*- C++ -*-===//
//
// Part of the LLVM Project, under the Apache License v2.0 with LLVM Exceptions.
// See https://llvm.org/LICENSE.txt for license information.
// SPDX-License-Identifier: Apache-2.0 WITH LLVM-exception
//
//===----------------------------------------------------------------------===//

#include "circt/Firtool/Firtool.h"
#include "circt/Conversion/Passes.h"
#include "circt/Dialect/FIRRTL/FIRRTLOps.h"
#include "circt/Dialect/FIRRTL/Passes.h"
#include "circt/Dialect/HW/HWPasses.h"
#include "circt/Dialect/OM/OMPasses.h"
#include "circt/Dialect/SV/SVPasses.h"
#include "circt/Dialect/Seq/SeqPasses.h"
#include "circt/Support/Passes.h"
#include "circt/Transforms/Passes.h"
#include "mlir/Transforms/Passes.h"
#include "llvm/Support/FileSystem.h"
#include "llvm/Support/Path.h"

using namespace llvm;
using namespace circt;

LogicalResult firtool::populatePreprocessTransforms(mlir::PassManager &pm,
                                                    const FirtoolOptions &opt) {

  pm.nest<firrtl::CircuitOp>().addNestedPass<firrtl::FModuleOp>(
      firrtl::createCheckInitPass());

  // Legalize away "open" aggregates to hw-only versions.
  pm.nest<firrtl::CircuitOp>().addPass(firrtl::createLowerOpenAggsPass());

  pm.nest<firrtl::CircuitOp>().addPass(firrtl::createResolvePathsPass());

  pm.nest<firrtl::CircuitOp>().addPass(firrtl::createLowerFIRRTLAnnotationsPass(
      opt.shouldDisableUnknownAnnotations(),
      opt.shouldDisableClasslessAnnotations(),
      opt.shouldLowerNoRefTypePortAnnotations()));

  if (opt.shouldEnableDebugInfo())
    pm.nest<firrtl::CircuitOp>().addNestedPass<firrtl::FModuleOp>(
        firrtl::createMaterializeDebugInfoPass());
  pm.nest<firrtl::CircuitOp>().addNestedPass<firrtl::FModuleOp>(
      firrtl::createCheckInitPass());

  return success();
}

LogicalResult firtool::populateCHIRRTLToLowFIRRTL(mlir::PassManager &pm,
                                                  const FirtoolOptions &opt,
                                                  StringRef inputFilename) {
  pm.nest<firrtl::CircuitOp>().addPass(
      firrtl::createLowerIntrinsicsPass(opt.shouldFixupEICGWrapper()));

  pm.nest<firrtl::CircuitOp>().addPass(firrtl::createLowerSignaturesPass());

  pm.nest<firrtl::CircuitOp>().addPass(firrtl::createInjectDUTHierarchyPass());

  pm.nest<firrtl::CircuitOp>().nest<firrtl::FModuleOp>().addPass(
      firrtl::createPassiveWiresPass());

  pm.nest<firrtl::CircuitOp>().nest<firrtl::FModuleOp>().addPass(
      firrtl::createDropNamesPass(opt.getPreserveMode()));

  if (!opt.shouldDisableOptimization())
    pm.nest<firrtl::CircuitOp>().nest<firrtl::FModuleOp>().addPass(
        mlir::createCSEPass());

  pm.nest<firrtl::CircuitOp>().nest<firrtl::FModuleOp>().addPass(
      firrtl::createLowerCHIRRTLPass());

  // Run LowerMatches before InferWidths, as the latter does not support the
  // match statement, but it does support what they lower to.
  pm.nest<firrtl::CircuitOp>().nest<firrtl::FModuleOp>().addPass(
      firrtl::createLowerMatchesPass());

  // Width inference creates canonicalization opportunities.
  pm.nest<firrtl::CircuitOp>().addPass(firrtl::createInferWidthsPass());

  pm.nest<firrtl::CircuitOp>().addPass(
      firrtl::createMemToRegOfVecPass(opt.shouldReplicateSequentialMemories(),
                                      opt.shouldIgnoreReadEnableMemories()));

  pm.nest<firrtl::CircuitOp>().addPass(firrtl::createInferResetsPass());

  if (opt.shouldExportChiselInterface()) {
    StringRef outdir = opt.getChiselInterfaceOutputDirectory();
<<<<<<< HEAD
    if (outdir.empty())
        outdir = opt.getOutputFilename();
    if (outdir.empty()) {
      pm.nest<firrtl::CircuitOp>().addPass(createExportChiselInterfacePass());
    } else {
      pm.nest<firrtl::CircuitOp>().addPass(createExportSplitChiselInterfacePass(
          outdir));
=======
    if (opt.isDefaultOutputFilename() && outdir.empty()) {
      pm.nest<firrtl::CircuitOp>().addPass(createExportChiselInterfacePass());
    } else {
      if (outdir.empty())
        outdir = opt.getOutputFilename();
      pm.nest<firrtl::CircuitOp>().addPass(
          createExportSplitChiselInterfacePass(outdir));
>>>>>>> 679737a3
    }
  }

  pm.nest<firrtl::CircuitOp>().addPass(firrtl::createDropConstPass());

  pm.nest<firrtl::CircuitOp>().addPass(firrtl::createHoistPassthroughPass(
      /*hoistHWDrivers=*/!opt.shouldDisableOptimization() &&
      !opt.shouldDisableHoistingHWPassthrough()));
  pm.nest<firrtl::CircuitOp>().addPass(firrtl::createProbeDCEPass());

  if (opt.shouldDedup())
    pm.nest<firrtl::CircuitOp>().addPass(firrtl::createDedupPass());

  if (opt.shouldRunWireDFT())
    pm.nest<firrtl::CircuitOp>().addPass(firrtl::createWireDFTPass());

  if (opt.shouldConvertVecOfBundle()) {
    pm.addNestedPass<firrtl::CircuitOp>(firrtl::createLowerFIRRTLTypesPass(
        firrtl::PreserveAggregate::All, firrtl::PreserveAggregate::All));
    pm.addNestedPass<firrtl::CircuitOp>(firrtl::createVBToBVPass());
  }

  if (!opt.shouldLowerMemories())
    pm.nest<firrtl::CircuitOp>().nest<firrtl::FModuleOp>().addPass(
        firrtl::createFlattenMemoryPass());

  // The input mlir file could be firrtl dialect so we might need to clean
  // things up.
  //  pm.addNestedPass<firrtl::CircuitOp>(firrtl::createLowerSignaturesPass());
  pm.addNestedPass<firrtl::CircuitOp>(firrtl::createLowerFIRRTLTypesPass(
      opt.getPreserveAggregate(), firrtl::PreserveAggregate::None));

  pm.nest<firrtl::CircuitOp>().nestAny().addPass(
      firrtl::createExpandWhensPass());

  auto &modulePM = pm.nest<firrtl::CircuitOp>().nest<firrtl::FModuleOp>();
  modulePM.addPass(firrtl::createSFCCompatPass());
  modulePM.addPass(firrtl::createLayerMergePass());
  modulePM.addPass(firrtl::createLayerSinkPass());

  pm.nest<firrtl::CircuitOp>().addPass(firrtl::createLowerLayersPass());

  pm.nest<firrtl::CircuitOp>().addPass(firrtl::createInlinerPass());

  // Preset the random initialization parameters for each module. The current
  // implementation assumes it can run at a time where every register is
  // currently in the final module it will be emitted in, all registers have
  // been created, and no registers have yet been removed.
  if (opt.isRandomEnabled(FirtoolOptions::RandomKind::Reg))
    pm.nest<firrtl::CircuitOp>().nest<firrtl::FModuleOp>().addPass(
        firrtl::createRandomizeRegisterInitPass());

  pm.nest<firrtl::CircuitOp>().addPass(firrtl::createCheckCombLoopsPass());

  // If we parsed a FIRRTL file and have optimizations enabled, clean it up.
  if (!opt.shouldDisableOptimization())
    pm.nest<firrtl::CircuitOp>().nest<firrtl::FModuleOp>().addPass(
        createSimpleCanonicalizerPass());

  // Run the infer-rw pass, which merges read and write ports of a memory with
  // mutually exclusive enables.
  if (!opt.shouldDisableOptimization())
    pm.nest<firrtl::CircuitOp>().nest<firrtl::FModuleOp>().addPass(
        firrtl::createInferReadWritePass());

  if (opt.shouldReplicateSequentialMemories())
    pm.nest<firrtl::CircuitOp>().addPass(firrtl::createLowerMemoryPass());

  pm.nest<firrtl::CircuitOp>().addPass(firrtl::createPrefixModulesPass());

  if (!opt.shouldDisableOptimization()) {
    pm.nest<firrtl::CircuitOp>().addPass(firrtl::createIMConstPropPass());

    pm.nest<firrtl::CircuitOp>().addPass(firrtl::createHoistPassthroughPass(
        /*hoistHWDrivers=*/!opt.shouldDisableOptimization() &&
        !opt.shouldDisableHoistingHWPassthrough()));
    // Cleanup after hoisting passthroughs, for separation-of-concerns.
    pm.addPass(firrtl::createIMDeadCodeElimPass());
  }

  pm.addNestedPass<firrtl::CircuitOp>(firrtl::createAddSeqMemPortsPass());

  pm.addPass(firrtl::createCreateSiFiveMetadataPass(
      opt.shouldReplicateSequentialMemories(),
      opt.getReplaceSequentialMemoriesFile()));

  pm.addNestedPass<firrtl::CircuitOp>(firrtl::createExtractInstancesPass());

  // Run passes to resolve Grand Central features.  This should run before
  // BlackBoxReader because Grand Central needs to inform BlackBoxReader where
  // certain black boxes should be placed.  Note: all Grand Central Taps related
  // collateral is resolved entirely by LowerAnnotations.
  pm.addNestedPass<firrtl::CircuitOp>(
      firrtl::createGrandCentralPass(opt.getCompanionMode()));

  // Read black box source files into the IR.
  StringRef blackBoxRoot = opt.getBlackBoxRootPath().empty()
                               ? llvm::sys::path::parent_path(inputFilename)
                               : opt.getBlackBoxRootPath();
  pm.nest<firrtl::CircuitOp>().addPass(
      firrtl::createBlackBoxReaderPass(blackBoxRoot));

  // Run SymbolDCE as late as possible, but before InnerSymbolDCE. This is for
  // hierpathop's and just for general cleanup.
  pm.addNestedPass<firrtl::CircuitOp>(mlir::createSymbolDCEPass());

  // Run InnerSymbolDCE as late as possible, but before IMDCE.
  pm.addPass(firrtl::createInnerSymbolDCEPass());

  // The above passes, IMConstProp in particular, introduce additional
  // canonicalization opportunities that we should pick up here before we
  // proceed to output-specific pipelines.
  if (!opt.shouldDisableOptimization()) {
    pm.nest<firrtl::CircuitOp>().nest<firrtl::FModuleOp>().addPass(
        createSimpleCanonicalizerPass());
    pm.nest<firrtl::CircuitOp>().nest<firrtl::FModuleOp>().addPass(
        circt::firrtl::createRegisterOptimizerPass());
    // Re-run IMConstProp to propagate constants produced by register
    // optimizations.
    pm.nest<firrtl::CircuitOp>().addPass(firrtl::createIMConstPropPass());
    pm.addPass(firrtl::createIMDeadCodeElimPass());
  }

  if (opt.shouldEmitOMIR())
    pm.nest<firrtl::CircuitOp>().addPass(
        firrtl::createEmitOMIRPass(opt.getOmirOutputFile()));

  // Always run this, required for legalization.
  pm.nest<firrtl::CircuitOp>().nest<firrtl::FModuleOp>().addPass(
      firrtl::createMergeConnectionsPass(
          !opt.shouldDisableAggressiveMergeConnections()));

  if (!opt.shouldDisableOptimization())
    pm.nest<firrtl::CircuitOp>().nest<firrtl::FModuleOp>().addPass(
        firrtl::createVectorizationPass());

  return success();
}

LogicalResult firtool::populateLowFIRRTLToHW(mlir::PassManager &pm,
                                             const FirtoolOptions &opt) {
  // Remove TraceAnnotations and write their updated paths to an output
  // annotation file.
  pm.nest<firrtl::CircuitOp>().addPass(
      firrtl::createResolveTracesPass(opt.getOutputAnnotationFilename()));

  // Lower the ref.resolve and ref.send ops and remove the RefType ports.
  // LowerToHW cannot handle RefType so, this pass must be run to remove all
  // RefType ports and ops.
  pm.nest<firrtl::CircuitOp>().addPass(firrtl::createLowerXMRPass());

  pm.nest<firrtl::CircuitOp>().addPass(firrtl::createLowerClassesPass());

  // Check for static asserts.
  pm.nest<firrtl::CircuitOp>().nest<firrtl::FModuleOp>().addPass(
      circt::firrtl::createLintingPass());

  pm.addPass(createLowerFIRRTLToHWPass(opt.shouldEnableAnnotationWarning(),
                                       opt.shouldEmitChiselAssertsAsSVA()));

  if (!opt.shouldDisableOptimization()) {
    auto &modulePM = pm.nest<hw::HWModuleOp>();
    modulePM.addPass(mlir::createCSEPass());
    modulePM.addPass(createSimpleCanonicalizerPass());
  }

  // Check inner symbols and inner refs.
  pm.addPass(hw::createVerifyInnerRefNamespacePass());

  return success();
}

LogicalResult firtool::populateHWToSV(mlir::PassManager &pm,
                                      const FirtoolOptions &opt) {
  if (opt.shouldExtractTestCode())
    pm.addPass(sv::createSVExtractTestCodePass(
        opt.shouldEtcDisableInstanceExtraction(),
        opt.shouldEtcDisableRegisterExtraction(),
        opt.shouldEtcDisableModuleInlining()));

  pm.addPass(seq::createExternalizeClockGatePass(opt.getClockGateOptions()));
  pm.addNestedPass<hw::HWModuleOp>(circt::createLowerSimToSVPass());
  pm.addPass(circt::createLowerSeqToSVPass(
      {/*disableRegRandomization=*/!opt.isRandomEnabled(
           FirtoolOptions::RandomKind::Reg),
       /*disableMemRandomization=*/
       !opt.isRandomEnabled(FirtoolOptions::RandomKind::Mem),
       /*emitSeparateAlwaysBlocks=*/
       opt.shouldEmitSeparateAlwaysBlocks()}));
  pm.addNestedPass<hw::HWModuleOp>(createLowerVerifToSVPass());
  pm.addPass(seq::createHWMemSimImplPass(
      {/*disableMemRandomization=*/!opt.isRandomEnabled(
           FirtoolOptions::RandomKind::Mem),
       /*disableRegRandomization=*/
       !opt.isRandomEnabled(FirtoolOptions::RandomKind::Reg),
       /*replSeqMem=*/opt.shouldReplicateSequentialMemories(),
       /*readEnableMode=*/opt.shouldIgnoreReadEnableMemories()
           ? seq::ReadEnableMode::Ignore
           : seq::ReadEnableMode::Undefined,
       /*addMuxPragmas=*/opt.shouldAddMuxPragmas(),
       /*addVivadoRAMAddressConflictSynthesisBugWorkaround=*/
       opt.shouldAddVivadoRAMAddressConflictSynthesisBugWorkaround()}));

  // If enabled, run the optimizer.
  if (!opt.shouldDisableOptimization()) {
    auto &modulePM = pm.nest<hw::HWModuleOp>();
    modulePM.addPass(mlir::createCSEPass());
    modulePM.addPass(createSimpleCanonicalizerPass());
    modulePM.addPass(mlir::createCSEPass());
    modulePM.addPass(sv::createHWCleanupPass(
        /*mergeAlwaysBlocks=*/!opt.shouldEmitSeparateAlwaysBlocks()));
  }

  // Check inner symbols and inner refs.
  pm.addPass(hw::createVerifyInnerRefNamespacePass());

  return success();
}

namespace detail {
LogicalResult
populatePrepareForExportVerilog(mlir::PassManager &pm,
                                const firtool::FirtoolOptions &opt) {

  // Legalize unsupported operations within the modules.
  pm.nest<hw::HWModuleOp>().addPass(sv::createHWLegalizeModulesPass());

  // Tidy up the IR to improve verilog emission quality.
  if (!opt.shouldDisableOptimization())
    pm.nest<hw::HWModuleOp>().addPass(sv::createPrettifyVerilogPass());

  if (opt.shouldStripFirDebugInfo())
    pm.addPass(circt::createStripDebugInfoWithPredPass([](mlir::Location loc) {
      if (auto fileLoc = loc.dyn_cast<FileLineColLoc>())
        return fileLoc.getFilename().getValue().ends_with(".fir");
      return false;
    }));

  if (opt.shouldStripDebugInfo())
    pm.addPass(circt::createStripDebugInfoWithPredPass(
        [](mlir::Location loc) { return true; }));

  // Emit module and testbench hierarchy JSON files.
  if (opt.shouldExportModuleHierarchy())
    pm.addPass(sv::createHWExportModuleHierarchyPass());

  // Check inner symbols and inner refs.
  pm.addPass(hw::createVerifyInnerRefNamespacePass());

  return success();
}
} // namespace detail

LogicalResult
firtool::populateExportVerilog(mlir::PassManager &pm, const FirtoolOptions &opt,
                               std::unique_ptr<llvm::raw_ostream> os) {
  if (failed(::detail::populatePrepareForExportVerilog(pm, opt)))
    return failure();

  pm.addPass(createExportVerilogPass(std::move(os)));
  return success();
}

LogicalResult firtool::populateExportVerilog(mlir::PassManager &pm,
                                             const FirtoolOptions &opt,
                                             llvm::raw_ostream &os) {
  if (failed(::detail::populatePrepareForExportVerilog(pm, opt)))
    return failure();

  pm.addPass(createExportVerilogPass(os));
  return success();
}

LogicalResult firtool::populateExportSplitVerilog(mlir::PassManager &pm,
                                                  const FirtoolOptions &opt,
                                                  llvm::StringRef directory) {
  if (failed(::detail::populatePrepareForExportVerilog(pm, opt)))
    return failure();

  pm.addPass(createExportSplitVerilogPass(directory));
  return success();
}

LogicalResult firtool::populateFinalizeIR(mlir::PassManager &pm,
                                          const FirtoolOptions &opt) {
  pm.addPass(firrtl::createFinalizeIRPass());
  pm.addPass(om::createFreezePathsPass());

  return success();
}

//===----------------------------------------------------------------------===//
// FIRTOOL CommandLine Options
//===----------------------------------------------------------------------===//

namespace {
/// This struct contains command line options that can be used to initialize
/// various bits of a Firtool pipeline. This uses a struct wrapper to avoid the
/// need for global command line options.
struct FirtoolCmdOptions {
  llvm::cl::opt<std::string> outputFilename{
      "o",
      llvm::cl::desc("Output filename, or directory for split output"),
      llvm::cl::value_desc("filename"),
      llvm::cl::init("-"),
  };

  llvm::cl::opt<bool> disableAnnotationsUnknown{
      "disable-annotation-unknown",
      llvm::cl::desc("Ignore unknown annotations when parsing"),
      llvm::cl::init(false)};

  llvm::cl::opt<bool> disableAnnotationsClassless{
      "disable-annotation-classless",
      llvm::cl::desc("Ignore annotations without a class when parsing"),
      llvm::cl::init(false)};

  llvm::cl::opt<bool> lowerAnnotationsNoRefTypePorts{
      "lower-annotations-no-ref-type-ports",
      llvm::cl::desc(
          "Create real ports instead of ref type ports when resolving "
          "wiring problems inside the LowerAnnotations pass"),
      llvm::cl::init(false), llvm::cl::Hidden};

  llvm::cl::opt<circt::firrtl::PreserveAggregate::PreserveMode>
      preserveAggregate{
          "preserve-aggregate",
          llvm::cl::desc("Specify input file format:"),
          llvm::cl::values(
              clEnumValN(circt::firrtl::PreserveAggregate::None, "none",
                         "Preserve no aggregate"),
              clEnumValN(circt::firrtl::PreserveAggregate::OneDimVec, "1d-vec",
                         "Preserve only 1d vectors of ground type"),
              clEnumValN(circt::firrtl::PreserveAggregate::Vec, "vec",
                         "Preserve only vectors"),
              clEnumValN(circt::firrtl::PreserveAggregate::All, "all",
                         "Preserve vectors and bundles")),
          llvm::cl::init(circt::firrtl::PreserveAggregate::None),
      };

  llvm::cl::opt<firrtl::PreserveValues::PreserveMode> preserveMode{
      "preserve-values",
      llvm::cl::desc("Specify the values which can be optimized away"),
      llvm::cl::values(
          clEnumValN(firrtl::PreserveValues::Strip, "strip",
                     "Strip all names. No name is preserved"),
          clEnumValN(firrtl::PreserveValues::None, "none",
                     "Names could be preserved by best-effort unlike `strip`"),
          clEnumValN(firrtl::PreserveValues::Named, "named",
                     "Preserve values with meaningful names"),
          clEnumValN(firrtl::PreserveValues::All, "all",
                     "Preserve all values")),
      llvm::cl::init(firrtl::PreserveValues::None)};

  llvm::cl::opt<bool> enableDebugInfo{
      "g", llvm::cl::desc("Enable the generation of debug information"),
      llvm::cl::init(false)};

  // Build mode options.
  llvm::cl::opt<firtool::FirtoolOptions::BuildMode> buildMode{
      "O", llvm::cl::desc("Controls how much optimization should be performed"),
      llvm::cl::values(clEnumValN(firtool::FirtoolOptions::BuildModeDebug,
                                  "debug",
                                  "Compile with only necessary optimizations"),
                       clEnumValN(firtool::FirtoolOptions::BuildModeRelease,
                                  "release", "Compile with optimizations")),
      llvm::cl::init(firtool::FirtoolOptions::BuildModeDefault)};

  llvm::cl::opt<bool> disableOptimization{
      "disable-opt",
      llvm::cl::desc("Disable optimizations"),
  };

  llvm::cl::opt<bool> exportChiselInterface{
      "export-chisel-interface",
      llvm::cl::desc("Generate a Scala Chisel interface to the top level "
                     "module of the firrtl circuit"),
      llvm::cl::init(false)};

  llvm::cl::opt<std::string> chiselInterfaceOutDirectory{
      "chisel-interface-out-dir",
      llvm::cl::desc(
          "The output directory for generated Chisel interface files"),
      llvm::cl::init("")};

  llvm::cl::opt<bool> vbToBV{
      "vb-to-bv",
      llvm::cl::desc("Transform vectors of bundles to bundles of vectors"),
      llvm::cl::init(false)};

  llvm::cl::opt<bool> noDedup{
      "no-dedup",
      llvm::cl::desc("Disable deduplication of structurally identical modules"),
      llvm::cl::init(false)};

  llvm::cl::opt<bool> runWireDFT{
      "run-wire-dft",
      llvm::cl::desc("Run the now-deprecated WireDFT transform"),
      llvm::cl::init(false),
      llvm::cl::Hidden,
  };

  llvm::cl::opt<firrtl::CompanionMode> companionMode{
      "grand-central-companion-mode",
      llvm::cl::desc("Specifies the handling of Grand Central companions"),
      ::llvm::cl::values(
          clEnumValN(firrtl::CompanionMode::Bind, "bind",
                     "Lower companion instances to SystemVerilog binds"),
          clEnumValN(firrtl::CompanionMode::Instantiate, "instantiate",
                     "Instantiate companions in the design"),
          clEnumValN(firrtl::CompanionMode::Drop, "drop",
                     "Remove companions from the design")),
      llvm::cl::init(firrtl::CompanionMode::Bind),
      llvm::cl::Hidden,
  };

  llvm::cl::opt<bool> disableAggressiveMergeConnections{
      "disable-aggressive-merge-connections",
      llvm::cl::desc(
          "Disable aggressive merge connections (i.e. merge all field-level "
          "connections into bulk connections)"),
      llvm::cl::init(false)};

  llvm::cl::opt<bool> disableHoistingHWPassthrough{
      "disable-hoisting-hw-passthrough",
      llvm::cl::desc("Disable hoisting HW passthrough signals"),
      llvm::cl::init(true), llvm::cl::Hidden};

  llvm::cl::opt<bool> emitOMIR{
      "emit-omir", llvm::cl::desc("Emit OMIR annotations to a JSON file"),
      llvm::cl::init(true)};

  llvm::cl::opt<std::string> omirOutFile{
      "output-omir", llvm::cl::desc("File name for the output omir"),
      llvm::cl::init("")};

  llvm::cl::opt<bool> lowerMemories{
      "lower-memories",
      llvm::cl::desc("Lower memories to have memories with masks as an "
                     "array with one memory per ground type"),
      llvm::cl::init(false)};

  llvm::cl::opt<std::string> blackBoxRootPath{
      "blackbox-path",
      llvm::cl::desc(
          "Optional path to use as the root of black box annotations"),
      llvm::cl::value_desc("path"),
      llvm::cl::init(""),
  };

  llvm::cl::opt<bool> replSeqMem{
      "repl-seq-mem",
      llvm::cl::desc("Replace the seq mem for macro replacement and emit "
                     "relevant metadata"),
      llvm::cl::init(false)};

  llvm::cl::opt<std::string> replSeqMemFile{
      "repl-seq-mem-file", llvm::cl::desc("File name for seq mem metadata"),
      llvm::cl::init("")};

  llvm::cl::opt<bool> extractTestCode{
      "extract-test-code", llvm::cl::desc("Run the extract test code pass"),
      llvm::cl::init(false)};

  llvm::cl::opt<bool> ignoreReadEnableMem{
      "ignore-read-enable-mem",
      llvm::cl::desc("Ignore the read enable signal, instead of "
                     "assigning X on read disable"),
      llvm::cl::init(false)};

  llvm::cl::opt<firtool::FirtoolOptions::RandomKind> disableRandom{
      llvm::cl::desc(
          "Disable random initialization code (may break semantics!)"),
      llvm::cl::values(
          clEnumValN(firtool::FirtoolOptions::RandomKind::Mem,
                     "disable-mem-randomization",
                     "Disable emission of memory randomization code"),
          clEnumValN(firtool::FirtoolOptions::RandomKind::Reg,
                     "disable-reg-randomization",
                     "Disable emission of register randomization code"),
          clEnumValN(firtool::FirtoolOptions::RandomKind::All,
                     "disable-all-randomization",
                     "Disable emission of all randomization code")),
      llvm::cl::init(firtool::FirtoolOptions::RandomKind::None)};

  llvm::cl::opt<std::string> outputAnnotationFilename{
      "output-annotation-file",
      llvm::cl::desc("Optional output annotation file"),
      llvm::cl::CommaSeparated, llvm::cl::value_desc("filename")};

  llvm::cl::opt<bool> enableAnnotationWarning{
      "warn-on-unprocessed-annotations",
      llvm::cl::desc(
          "Warn about annotations that were not removed by lower-to-hw"),
      llvm::cl::init(false)};

  llvm::cl::opt<bool> addMuxPragmas{
      "add-mux-pragmas",
      llvm::cl::desc("Annotate mux pragmas for memory array access"),
      llvm::cl::init(false)};

  llvm::cl::opt<bool> emitChiselAssertsAsSVA{
      "emit-chisel-asserts-as-sva",
      llvm::cl::desc("Convert all chisel asserts into SVA"),
      llvm::cl::init(false)};

  llvm::cl::opt<bool> emitSeparateAlwaysBlocks{
      "emit-separate-always-blocks",
      llvm::cl::desc(
          "Prevent always blocks from being merged and emit constructs into "
          "separate always blocks whenever possible"),
      llvm::cl::init(false)};

  llvm::cl::opt<bool> etcDisableInstanceExtraction{
      "etc-disable-instance-extraction",
      llvm::cl::desc("Disable extracting instances only that feed test code"),
      llvm::cl::init(false)};

  llvm::cl::opt<bool> etcDisableRegisterExtraction{
      "etc-disable-register-extraction",
      llvm::cl::desc("Disable extracting registers that only feed test code"),
      llvm::cl::init(false)};

  llvm::cl::opt<bool> etcDisableModuleInlining{
      "etc-disable-module-inlining",
      llvm::cl::desc("Disable inlining modules that only feed test code"),
      llvm::cl::init(false)};

  llvm::cl::opt<bool> addVivadoRAMAddressConflictSynthesisBugWorkaround{
      "add-vivado-ram-address-conflict-synthesis-bug-workaround",
      llvm::cl::desc(
          "Add a vivado specific SV attribute (* ram_style = "
          "\"distributed\" *) to unpacked array registers as a workaronud "
          "for a vivado synthesis bug that incorrectly modifies "
          "address conflict behavivor of combinational memories"),
      llvm::cl::init(false)};

  //===----------------------------------------------------------------------===
  // External Clock Gate Options
  //===----------------------------------------------------------------------===

  llvm::cl::opt<std::string> ckgModuleName{
      "ckg-name", llvm::cl::desc("Clock gate module name"),
      llvm::cl::init("EICG_wrapper")};

  llvm::cl::opt<std::string> ckgInputName{
      "ckg-input", llvm::cl::desc("Clock gate input port name"),
      llvm::cl::init("in")};

  llvm::cl::opt<std::string> ckgOutputName{
      "ckg-output", llvm::cl::desc("Clock gate output port name"),
      llvm::cl::init("out")};

  llvm::cl::opt<std::string> ckgEnableName{
      "ckg-enable", llvm::cl::desc("Clock gate enable port name"),
      llvm::cl::init("en")};

  llvm::cl::opt<std::string> ckgTestEnableName{
      "ckg-test-enable",
      llvm::cl::desc("Clock gate test enable port name (optional)"),
      llvm::cl::init("test_en")};

  llvm::cl::opt<bool> exportModuleHierarchy{
      "export-module-hierarchy",
      llvm::cl::desc("Export module and instance hierarchy as JSON"),
      llvm::cl::init(false)};

  llvm::cl::opt<bool> stripFirDebugInfo{
      "strip-fir-debug-info",
      llvm::cl::desc(
          "Disable source fir locator information in output Verilog"),
      llvm::cl::init(true)};

  llvm::cl::opt<bool> stripDebugInfo{
      "strip-debug-info",
      llvm::cl::desc("Disable source locator information in output Verilog"),
      llvm::cl::init(false)};

  llvm::cl::opt<bool> fixupEICGWrapper{
      "fixup-eicg-wrapper",
      llvm::cl::desc("Lower `EICG_wrapper` modules into clock gate intrinsics"),
      llvm::cl::init(false)};
};
} // namespace

static llvm::ManagedStatic<FirtoolCmdOptions> clOptions;

/// Register a set of useful command-line options that can be used to configure
/// various flags within the MLIRContext. These flags are used when constructing
/// an MLIR context for initialization.
void circt::firtool::registerFirtoolCLOptions() {
  // Make sure that the options struct has been initialized.
  *clOptions;
}

// Initialize the firtool options with defaults supplied by the cl::opts above.
circt::firtool::FirtoolOptions::FirtoolOptions()
    : outputFilename("-"), disableAnnotationsUnknown(false),
      disableAnnotationsClassless(false), lowerAnnotationsNoRefTypePorts(false),
      preserveAggregate(firrtl::PreserveAggregate::None),
      preserveMode(firrtl::PreserveValues::None), enableDebugInfo(false),
      buildMode(BuildModeRelease), disableOptimization(false),
      exportChiselInterface(false), chiselInterfaceOutDirectory(""),
      vbToBV(false), noDedup(false), runWireDFT(false),
      companionMode(firrtl::CompanionMode::Bind),
      disableAggressiveMergeConnections(false),
      disableHoistingHWPassthrough(true), emitOMIR(true), omirOutFile(""),
      lowerMemories(false), blackBoxRootPath(""), replSeqMem(false),
      replSeqMemFile(""), extractTestCode(false), ignoreReadEnableMem(false),
      disableRandom(RandomKind::None), outputAnnotationFilename(""),
      enableAnnotationWarning(false), addMuxPragmas(false),
      emitChiselAssertsAsSVA(false), emitSeparateAlwaysBlocks(false),
      etcDisableInstanceExtraction(false), etcDisableRegisterExtraction(false),
      etcDisableModuleInlining(false),
      addVivadoRAMAddressConflictSynthesisBugWorkaround(false),
      ckgModuleName("EICG_wrapper"), ckgInputName("in"), ckgOutputName("out"),
      ckgEnableName("en"), ckgTestEnableName("test_en"), ckgInstName("ckg"),
      exportModuleHierarchy(false), stripFirDebugInfo(true),
      stripDebugInfo(false), fixupEICGWrapper(false) {
  if (!clOptions.isConstructed())
    return;
  outputFilename = clOptions->outputFilename;
  disableAnnotationsUnknown = clOptions->disableAnnotationsUnknown;
  disableAnnotationsClassless = clOptions->disableAnnotationsClassless;
  lowerAnnotationsNoRefTypePorts = clOptions->lowerAnnotationsNoRefTypePorts;
  preserveAggregate = clOptions->preserveAggregate;
  preserveMode = clOptions->preserveMode;
  enableDebugInfo = clOptions->enableDebugInfo;
  buildMode = clOptions->buildMode;
  disableOptimization = clOptions->disableOptimization;
  exportChiselInterface = clOptions->exportChiselInterface;
  chiselInterfaceOutDirectory = clOptions->chiselInterfaceOutDirectory;
  vbToBV = clOptions->vbToBV;
  noDedup = clOptions->noDedup;
  runWireDFT = clOptions->runWireDFT;
  companionMode = clOptions->companionMode;
  disableAggressiveMergeConnections =
      clOptions->disableAggressiveMergeConnections;
  disableHoistingHWPassthrough = clOptions->disableHoistingHWPassthrough;
  emitOMIR = clOptions->emitOMIR;
  omirOutFile = clOptions->omirOutFile;
  lowerMemories = clOptions->lowerMemories;
  blackBoxRootPath = clOptions->blackBoxRootPath;
  replSeqMem = clOptions->replSeqMem;
  replSeqMemFile = clOptions->replSeqMemFile;
  extractTestCode = clOptions->extractTestCode;
  ignoreReadEnableMem = clOptions->ignoreReadEnableMem;
  disableRandom = clOptions->disableRandom;
  outputAnnotationFilename = clOptions->outputAnnotationFilename;
  enableAnnotationWarning = clOptions->enableAnnotationWarning;
  addMuxPragmas = clOptions->addMuxPragmas;
  emitChiselAssertsAsSVA = clOptions->emitChiselAssertsAsSVA;
  emitSeparateAlwaysBlocks = clOptions->emitSeparateAlwaysBlocks;
  etcDisableInstanceExtraction = clOptions->etcDisableInstanceExtraction;
  etcDisableRegisterExtraction = clOptions->etcDisableRegisterExtraction;
  etcDisableModuleInlining = clOptions->etcDisableModuleInlining;
  addVivadoRAMAddressConflictSynthesisBugWorkaround =
      clOptions->addVivadoRAMAddressConflictSynthesisBugWorkaround;
  ckgModuleName = clOptions->ckgModuleName;
  ckgInputName = clOptions->ckgInputName;
  ckgOutputName = clOptions->ckgOutputName;
  ckgEnableName = clOptions->ckgEnableName;
  ckgTestEnableName = clOptions->ckgTestEnableName;
  exportModuleHierarchy = clOptions->exportModuleHierarchy;
  stripFirDebugInfo = clOptions->stripFirDebugInfo;
  stripDebugInfo = clOptions->stripDebugInfo;
  fixupEICGWrapper = clOptions->fixupEICGWrapper;
}<|MERGE_RESOLUTION|>--- conflicted
+++ resolved
@@ -87,15 +87,6 @@
 
   if (opt.shouldExportChiselInterface()) {
     StringRef outdir = opt.getChiselInterfaceOutputDirectory();
-<<<<<<< HEAD
-    if (outdir.empty())
-        outdir = opt.getOutputFilename();
-    if (outdir.empty()) {
-      pm.nest<firrtl::CircuitOp>().addPass(createExportChiselInterfacePass());
-    } else {
-      pm.nest<firrtl::CircuitOp>().addPass(createExportSplitChiselInterfacePass(
-          outdir));
-=======
     if (opt.isDefaultOutputFilename() && outdir.empty()) {
       pm.nest<firrtl::CircuitOp>().addPass(createExportChiselInterfacePass());
     } else {
@@ -103,7 +94,6 @@
         outdir = opt.getOutputFilename();
       pm.nest<firrtl::CircuitOp>().addPass(
           createExportSplitChiselInterfacePass(outdir));
->>>>>>> 679737a3
     }
   }
 
