--- conflicted
+++ resolved
@@ -136,11 +136,7 @@
   SmallVector<std::pair<mlir::Value, std::string>> res;
   for (auto [i, v] : llvm::enumerate(values)) {
     auto found = false;
-<<<<<<< HEAD
-    for (const auto& [key, value] : currentMap) {
-=======
     for (const auto &[key, value] : currentMap) {
->>>>>>> bc2951d7
       if (v == key) {
         res.push_back({v, value});
         found = true;
