--- conflicted
+++ resolved
@@ -1076,9 +1076,6 @@
     // CHECK: %regResetName = seq.firreg %regResetName clock %clock sym @regResetSym reset sync %reset, %value : i42
     %memName_port = firrtl.mem sym @memSym Undefined {depth = 12 : i64, name = "memName", portNames = ["port"], readLatency = 0 : i32, writeLatency = 1 : i32} : !firrtl.bundle<addr: uint<4>, en: uint<1>, clk: clock, data flip: uint<42>>
     // CHECK: {{%.+}} = hw.instance "memName_ext" sym @memSym
-<<<<<<< HEAD
-    firrtl.strictconnect %out, %reset : !firrtl.uint<1>
-=======
     firrtl.connect %out, %reset : !firrtl.uint<1>, !firrtl.uint<1>
   }
 
@@ -1113,7 +1110,6 @@
     // CHECK-NEXT: %7 = hw.array_create %6 : i3
     // CHECK-NEXT: sv.assign %.b.output, %7 : !hw.array<1xi3>
     // CHECK-NEXT: hw.output %0 : !hw.array<1xi3>
->>>>>>> 56c7179b
   }
 
   // CHECK-LABEL: hw.module private @SubIndex
