--- conflicted
+++ resolved
@@ -14,21 +14,11 @@
 
 llvm_update_compile_flags(circt-opt)
 
-<<<<<<< HEAD
-get_property(dialect_libs GLOBAL PROPERTY CIRCT_DIALECT_LIBS)
-
-target_link_libraries(circt-opt
-  PRIVATE
-  ${dialect_libs}
-
-  CIRCTAffineToLoopSchedule
-=======
 target_link_libraries(circt-opt
   PRIVATE
   ${dialect_libs}
   ${conversion_libs}
 
->>>>>>> 6a724e54
   CIRCTAnalysisTestPasses
   CIRCTBMCTransforms
   CIRCTExportChiselInterface
