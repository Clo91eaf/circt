#  Part of the LLVM Project, under the Apache License v2.0 with LLVM Exceptions.
#  See https://llvm.org/LICENSE.txt for license information.
#  SPDX-License-Identifier: Apache-2.0 WITH LLVM-exception

from __future__ import annotations

from pycde.devicedb import (EntityExtern, PlacementDB, PrimitiveDB,
                            PhysicalRegion)

from .common import _PyProxy
from .instance import Instance, InstanceHierarchyRoot
from .module import Module, ModuleLikeType, ModuleLikeBuilderBase
from .types import TypeAlias

from . import circt
from .circt import ir, passmanager
from .circt.dialects import esi, hw, msft
from .esi_api import PythonApiBuilder

from contextvars import ContextVar
from collections.abc import Iterable
import gc
import os
import pathlib
import sys
from typing import Any, Callable, Dict, List, Optional, Set, Tuple, Union

_current_system = ContextVar("current_pycde_system")


class System:
  """The 'System' contains the user's design and some private bookkeeping. On
  construction, specify a list of 'root' modules which you wish to generate.
  Upon generation, the design will be fleshed out and all the dependent modules
  will be created.

  'System' also has methods to run through the CIRCT lowering, output tcl, and
  output SystemVerilog."""

  __slots__ = [
      "mod", "top_modules", "name", "passed", "_old_system_token", "_op_cache",
      "_generate_queue", "output_directory", "files", "mod_files",
      "packaging_funcs", "sw_api_langs", "_instance_roots", "_placedb"
  ]

  def __init__(self,
               top_modules: Union[list, Module],
               name: str = None,
               output_directory: str = None,
               sw_api_langs: List[str] = None):
    from .module import Module
    self.passed = False
    self.mod = ir.Module.create()
    if isinstance(top_modules, Iterable):
      self.top_modules = list(top_modules)
    else:
      self.top_modules = [top_modules]
    if name is None:
      self.name = self.top_modules[0].__name__
    else:
      self.name = name
    self._op_cache: _OpCache = _OpCache(self.mod)

    self._generate_queue = []
    # _instance_roots indexed by (module, instance_name).
    self._instance_roots: dict[(Module, str), InstanceHierarchyRoot] = {}

    self._placedb: PlacementDB = None

    # The set of all files generated by PyCDE.
    self.files: Set[os.PathLike] = set()
    # The set of module SV files generated by PyCDE.
    self.mod_files: Set[os.PathLike] = set()
    self.packaging_funcs: List[Callable] = [self.build_api]
    self.sw_api_langs = sw_api_langs

    if output_directory is None:
      output_directory = os.path.join(os.getcwd(), self.name)
    self.output_directory = pathlib.Path(output_directory)
    self.output_directory.mkdir(exist_ok=True)
    self.hw_output_dir.mkdir(exist_ok=True)

    with self:
      [m._builder.circt_mod for m in self.top_modules]

  def add_packaging_step(self, func: Callable):
    self.packaging_funcs.append(func)

  def _return_create_if_necessary(self, dir: pathlib.Path):
    """Return the director given by 'dir' but create it if it doesn't exist."""
    if not dir.exists():
      dir.mkdir()
    return dir

  @property
  def hw_output_dir(self):
    return self._return_create_if_necessary(self.output_directory / "hw")

  @property
  def runtime_output_dir(self):
    return self._return_create_if_necessary(self.output_directory / "runtime")

  def _get_ip(self):
    return ir.InsertionPoint(self.mod.body)

  @staticmethod
  def set_debug():
    ir._GlobalDebug.flag = True

  # TODO: Ideally, we'd be able to run the std-to-handshake lowering passes in
  # pycde.  As of now, however, the cf/memref/arith dialects are not registered
  # so the assembly can't be loaded. The right way to do this is to have pycde
  # load those dialects, though there isn't a python hook to selectively load
  # them.  Really, it's time for pycde to have a pybind11 module so we have more
  # flexibility to do this sort of thing. Until we get around to that, this'll
  # be commented out.
  # HANDSHAKE = [
  #     "flatten-memref",
  #     "flatten-memref-calls",
  #     "func.func(handshake-legalize-memrefs)",
  #     "lower-std-to-handshake",
  #     "canonicalize",
  #     "handshake-lower-extmem-to-hw{wrap-esi}",
  #     "canonicalize",
  #     "handshake.func(handshake-insert-buffers)",
  #     "canonicalize",
  #     "handshake.func(handshake-remove-block-structure)",
  #     "handshake.func(handshake-materialize-forks-sinks)",
  #     "lower-handshake-to-hw",
  #     "canonicalize",
  # ]

  def import_mlir(self, module, lowering=None):
    """Import mlir asm created elsewhere into our space."""

    compat_mod = ir.Module.parse(str(module))
    if lowering is not None:
      pm = passmanager.PassManager.parse(",".join(lowering))
      pm.run(compat_mod.operation)
    ret: Dict[str, Any] = {}
    for op in compat_mod.body:
      # TODO: handle symbolrefs pointing to potentially renamed symbols.
      if isinstance(op, hw.HWModuleOp):
        from .module import import_hw_module
        im = import_hw_module(op)
        self._create_circt_mod(im._builder)
        ret[ir.StringAttr(op.name).value] = im
      elif isinstance(op, esi.RandomAccessMemoryDeclOp):
        from .esi import _import_ram_decl
        ram = _import_ram_decl(self, op)
        ret[ir.StringAttr(op.sym_name).value] = ram
        self.body.append(op)
      else:
        # TODO: do symbol renaming.
        self.body.append(op)
    return ret

  def create_physical_region(self, name: str = None):
    with self._get_ip():
      physical_region = PhysicalRegion(name)
    return physical_region

  def create_entity_extern(self, tag: str, metadata=""):
    with self._get_ip():
      entity_extern = EntityExtern(tag, metadata)
    return entity_extern

  def _create_circt_mod(self, builder: ModuleLikeBuilderBase):
    """Wrapper for a callback (which actually builds the CIRCT op) which
    controls all the bookkeeping around CIRCT module ops."""

    (symbol, install_func) = self._op_cache.create_symbol(builder)
    if symbol is None:
      return

    # Build the correct op.
    op = builder.create_op(self, symbol)
    # Install the op in the cache.
    install_func(op)
    # Add to the generation queue if the module has a generator callback.
    if len(builder.generators) > 0:
      self._generate_queue.append(builder)
      file_name = builder.modcls.__name__ + ".sv"
      outfn = self.output_directory / file_name
      self.files.add(outfn)
      self.mod_files.add(outfn)
      op.fileName = ir.StringAttr.get(str(file_name))
    return op

  @staticmethod
  def current():
    """Get the top-most system in the stack created by `with System()`."""
    bb = _current_system.get(None)
    if bb is None:
      raise RuntimeError("No PyCDE system currently active!")
    return bb

  def __enter__(self):
    self._old_system_token = _current_system.set(self)

  def __exit__(self, exc_type, exc_value, traceback):
    if exc_value is not None:
      return
    _current_system.reset(self._old_system_token)

  @property
  def body(self):
    return self.mod.body

  def print(self, *argv, **kwargs):
    self.mod.operation.print(*argv, **kwargs)

  def cleanup(self):
    pm = passmanager.PassManager.parse("builtin.module(canonicalize)")
    pm.run(self.mod.operation)

  def generate(self, generator_names=[], iters=None):
    """Fully generate the system unless iters is specified. Iters specifies the
    number of generators to run. Useful for debugging. Maybe."""
    i = 0
    with self:
      while len(self._generate_queue) > 0 and (iters is None or i < iters):
        m = self._generate_queue.pop()
        m.generate()
        i += 1

    # Run passes which must get run between generation and instance hierarch
    # browsing.
    gen_left = len(self._generate_queue)
    if gen_left == 0:
      self._op_cache.release_ops()
      pm = passmanager.PassManager.parse("builtin.module(msft-discover-appids)")
      pm.run(self.mod.operation)
    return

  def get_instance(self,
                   mod_cls: object,
                   instance_name: str = None) -> InstanceHierarchyRoot:
    assert len(self._generate_queue) == 0, "Ungenerated modules left"
    mod = mod_cls._builder
    key = (mod, instance_name)
    if key not in self._instance_roots:
      self._instance_roots[key] = InstanceHierarchyRoot(mod, instance_name,
                                                        self)
    return self._instance_roots[key]

  PASS_PHASES = [
      # First, run all the passes with callbacks into pycde.
      "builtin.module(esi-connect-services)",
      lambda sys: sys.generate(),
      # After all of the pycde code has been executed, we have all the types
      # defined so we can go through and output the typedefs delcarations.
      lambda sys: TypeAlias.declare_aliases(sys.mod),
<<<<<<< HEAD
      "builtin.module(lower-hwarith-to-hw, msft-lower-constructs, msft-lower-instances)",
      "builtin.module(esi-emit-cpp-cosim-api{{output-file=ESIRuntime.h}})",
=======
      "builtin.module(msft-lower-constructs, msft-lower-instances)",
>>>>>>> 63d94ea0
      "builtin.module(esi-emit-collateral{{tops={tops} schema-file=schema.capnp}})",
      "builtin.module(esi-clean-metadata)",
      "builtin.module(lower-msft-to-hw{{verilog-file={verilog_file}}})",
      "builtin.module(lower-hwarith-to-hw)",
      "builtin.module(hw.module(lower-seq-hlmem))",
      "builtin.module(lower-esi-to-physical, lower-esi-ports, lower-esi-to-hw)",
      "builtin.module(convert-fsm-to-sv)",
      "builtin.module(lower-seq-to-sv)",
      "builtin.module(cse, canonicalize, cse)",
      "builtin.module(hw.module(prettify-verilog), hw.module(hw-cleanup))",
      "builtin.module(msft-export-tcl{{tops={tops} tcl-file={tcl_file}}})"
  ]

  def run_passes(self, debug=False):
    if self.passed:
      return
    self.generate()

    tops = ",".join(
        [self._op_cache.get_pyproxy_symbol(m) for m in self.top_modules])
    verilog_file = self.name + ".sv"
    tcl_file = self.name + ".tcl"
    self.files.add(self.output_directory / verilog_file)
    self.files.add(self.output_directory / tcl_file)

    self._op_cache.release_ops()
    if debug:
      open("after_generate.mlir", "w").write(str(self.mod))
    for idx, phase in enumerate(self.PASS_PHASES):
      aplog = None
      if debug:
        aplog = open(f"after_phase_{idx}.mlir", "w")
      try:
        if isinstance(phase, str):
          passes = phase.format(tops=tops,
                                verilog_file=verilog_file,
                                tcl_file=tcl_file).strip()
          if aplog is not None:
            aplog.write(f"// passes ran: {passes}\n")
            aplog.flush()
          pm = passmanager.PassManager.parse(passes)
          pm.run(self.mod.operation)
        else:
          phase(self)
          if aplog is not None:
            aplog.write(f"// <python code>\n")
            aplog.flush()
      except RuntimeError as err:
        sys.stderr.write(f"Exception while executing phase {phase}.\n")
        raise err
      finally:
        if aplog is not None:
          aplog.write(str(self.mod))
          aplog.close()
      self._op_cache.release_ops()

    self.passed = True

  def emit_outputs(self):
    assert self.passed, "Must call 'run_passes' first"
    circt.export_split_verilog(self.mod, str(self.hw_output_dir))

  def compile(self):
    self.generate()
    self.run_passes()
    self.emit_outputs()

  @property
  def placedb(self):
    if self._placedb is None:
      raise Exception("Must `createdb` first")
    return self._placedb

  def createdb(self, primdb: PrimitiveDB = None):
    if self._placedb is None:
      self._placedb = PlacementDB(self, self.mod, primdb)

  def build_api(self, _=None):
    """Build the ESI runtime APIs."""

    sw_api_langs = self.sw_api_langs
    if sw_api_langs is None:
      sw_api_langs = ["python", "cpp"]

    services_file = (self.hw_output_dir / "services.json")
    if not services_file.exists():
      raise FileNotFoundError("Could not locate ESI services description. " +
                              "Have you emitted the outputs?")

    api_output_dir = self.output_directory / "runtime"
    if not api_output_dir.exists():
      api_output_dir.mkdir()

    for lang in sw_api_langs:
      if lang not in ["python", "cpp"]:
        raise ValueError(f"Language '{lang}' not supported")

      if lang == "python":
        b = PythonApiBuilder(services_file.open().read())

      b.build(self.name, api_output_dir)

  def package(self):
    """Package up the system."""
    assert self.passed, "Must call compile before package"
    for func in self.packaging_funcs:
      func(self)


class _OpCache:
  """Used to cache CIRCT operations and handle symbols."""

  import pycde.instance as pi

  __slots__ = [
      "_module", "_symbols", "_pyproxy_symbols", "_symbol_pyproxy",
      "_instance_hier_cache", "_instance_hier_obj_cache", "_instance_cache",
      "_module_inside_sym_cache", "_dyn_insts_in_inst"
  ]

  def __init__(self, module: ir.Module):
    self._module = module
    self._symbols: Dict[str, ir.OpView] = None
    self._pyproxy_symbols: dict[_PyProxy, str] = {}
    self._symbol_pyproxy: dict[str, _PyProxy] = {}

    # InstanceHier caches are indexes are (module_sym, instance_name)
    self._instance_hier_cache: dict[(ir.FlatSymbolRefAttr, ir.StringAttr),
                                    msft.InstanceHierarchyOp] = None
    self._instance_hier_obj_cache: dict[(ir.FlatSymbolRefAttr, ir.StringAttr),
                                        InstanceHierarchyRoot] = {}
    self._instance_cache: dict[Instance, msft.DynamicInstanceOp] = {}

    self._module_inside_sym_cache: Dict[ir.Operation, Dict[ir.Attribute,
                                                           ir.Operation]] = {}
    self._dyn_insts_in_inst: Dict[ir.Operation,
                                  Dict[ir.Attribute,
                                       msft.DynamicInstanceOp]] = {}

  def release_ops(self):
    """Clear all of the MLIR ops we store. Call this before each transition to
    MLIR C++."""
    self._symbols = None
    self._instance_hier_cache = None
    self._instance_cache.clear()
    self._module_inside_sym_cache.clear()
    self._dyn_insts_in_inst.clear()
    gc.collect()
    num_ops_live = ir.Context.current._clear_live_operations()
    if num_ops_live > 0:
      sys.stderr.write(
          f"Warning: something is holding references to {num_ops_live} " +
          " MLIR ops\n")

  @property
  def symbols(self):
    if self._symbols is None:
      self._symbols = {}
      for op in self._module.operation.regions[0].blocks[0]:
        if "sym_name" in op.attributes:
          self._symbols[ir.StringAttr(op.attributes["sym_name"]).value] = op
    return self._symbols

  def op(self, symbol: str) -> ir.OpView:
    """Resolve a symbol to an op."""
    return self.symbols[symbol]

  def create_symbol(self, pyproxy: _PyProxy) -> Tuple[str, Callable]:
    """Create a unique symbol and add it to the cache. If it is to be preserved,
    the caller must use it as the symbol on a top-level op. Returns the symbol
    string and a callback to install the mapping. Return (None, None) if
    `spec_mod` already has a symbol."""

    if pyproxy in self._pyproxy_symbols:
      return (None, None)
    ctr = 0
    # Get the sanitized name.
    basename = "".join([c if c.isalnum() else '_' for c in pyproxy.name])
    symbol = basename
    while symbol in self.symbols:
      ctr += 1
      symbol = basename + "_" + str(ctr)

    def install(op):
      self._symbols[symbol] = op
      self._pyproxy_symbols[pyproxy] = symbol
      self._symbol_pyproxy[symbol] = pyproxy

    return symbol, install

  def get_symbol_pyproxy(self, symbol):
    """Get the _PyProxy for a symbol."""
    if isinstance(symbol, ir.FlatSymbolRefAttr):
      symbol = symbol.value
    return self._symbol_pyproxy[symbol]

  def get_pyproxy_symbol(self, spec_mod) -> str:
    """Get the symbol for a module or its associated _PyProxy."""
    if not isinstance(spec_mod, Module):
      if isinstance(spec_mod, ModuleLikeType):
        spec_mod = spec_mod._builder
    if spec_mod not in self._pyproxy_symbols:
      return None
    return self._pyproxy_symbols[spec_mod]

  def get_circt_mod(self, spec_mod: Module) -> Optional[ir.Operation]:
    """Get the CIRCT module op for a PyCDE module."""
    sym = self.get_pyproxy_symbol(spec_mod)
    if sym in self.symbols:
      return self.symbols[sym]
    return None

  def _build_instance_hier_cache(self):
    """If the instance hierarchy cache doesn't exist, build it."""
    if self._instance_hier_cache is None:
      self._instance_hier_cache = {}
      for op in self._module.operation.regions[0].blocks[0]:
        if isinstance(op, msft.InstanceHierarchyOp):
          self._instance_hier_cache[(op.top_module_ref, op.instName)] = op

  def create_instance_hier_op(
      self, inst_hier: InstanceHierarchyRoot) -> msft.InstanceHierarchyOp:
    """Create an instance hierarchy op 'inst_hier' and add it to the cache.
    Assert if one already exists in the cache."""

    self._build_instance_hier_cache()

    (root_mod_symbol, instance_name) = inst_hier._cache_key
    assert root_mod_symbol not in self._instance_hier_cache, \
      "Cannot create two instance hierarchy roots for same module"

    with ir.InsertionPoint(self._module.body):
      hier_op = msft.InstanceHierarchyOp.create(root_mod_symbol, instance_name)
      self._instance_hier_cache[(root_mod_symbol, instance_name)] = hier_op
      self._instance_hier_obj_cache[(root_mod_symbol,
                                     instance_name)] = inst_hier

    return hier_op

  def get_instance_hier_op(
      self, inst_hier: InstanceHierarchyRoot) -> msft.InstanceHierarchyOp:
    """Lookup an instance hierarchy op in the cache. None if not found."""

    self._build_instance_hier_cache()
    return self._instance_hier_cache.get(inst_hier._cache_key, None)

  def create_or_get_dyn_inst(self, inst: Instance) -> msft.DynamicInstanceOp:
    """Get the dynamic instance op corresponding to 'inst'. Returns 'None' if
    the instance doesn't have a static op in the IR."""

    # Check static op existence.
    inside_of_syms = self.get_sym_ops_in_module(inst.inside_of)
    if inst.symbol not in inside_of_syms:
      return None

    if inst not in self._instance_cache:
      ref = hw.InnerRefAttr.get(ir.StringAttr.get(inst._inside_of_symbol),
                                inst.symbol)
      # Check if the dynamic instance op exists.
      parent_op = inst.parent._dyn_inst
      insts_in_parent = self.get_dyn_insts_in_inst(parent_op)
      if ref in insts_in_parent:
        # If it is, install it into the instance cache
        inst_op = insts_in_parent[ref]
        self._instance_cache[inst] = inst_op
      else:
        # If not, create a new one and install it into the instance cache and
        # add it to the insts in parent cache.
        with inst.parent._get_ip():
          new_inst = msft.DynamicInstanceOp.create(ref)
          self._instance_cache[inst] = new_inst
          insts_in_parent[ref] = new_inst

    return self._instance_cache[inst]

  def get_or_create_inst_from_op(self, op: ir.OpView) -> pi.Instance:
    """Descend the Python instance hierarchy from the CIRCT IR, returning the
    Python Instance corresponding to 'op'."""

    if isinstance(op, msft.InstanceHierarchyOp):
      return self._instance_hier_obj_cache[(op.top_module_ref, op.instName)]
    if isinstance(op, msft.DynamicInstanceOp):
      parent_inst = self.get_or_create_inst_from_op(op.operation.parent.opview)
      instance_ref = hw.InnerRefAttr(op.instanceRef)
      return parent_inst._children()[instance_ref.name]
    raise TypeError(
        "Can only resolve from InstanceHierarchyOp or DynamicInstanceOp")

  def get_sym_ops_in_module(self,
                            module: Module) -> Dict[ir.Attribute, ir.Operation]:
    """Look into the IR inside 'module' for any ops which have a `sym_name`
    attribute. Cached."""

    if module is None:
      return {}
    circt_mod = self.get_circt_mod(module)
    if isinstance(circt_mod, msft.MSFTModuleExternOp):
      return {}

    if circt_mod not in self._module_inside_sym_cache:
      self._module_inside_sym_cache[circt_mod] = \
        {op.attributes["sym_name"]: op
         for op in circt_mod.entry_block
         if "sym_name" in op.attributes}

    return self._module_inside_sym_cache[circt_mod]

  def get_dyn_insts_in_inst(
      self, inst: ir.Operation) -> Dict[ir.Attribute, msft.DynamicInstanceOp]:
    """Get a mapping of existing dynamic instances inside of instance-like
    'inst'."""

    if inst not in self._dyn_insts_in_inst:
      self._dyn_insts_in_inst[inst] = \
        {op.instanceRef: op for op in inst.body.blocks[0]
         if isinstance(op, msft.DynamicInstanceOp)}
    return self._dyn_insts_in_inst[inst]<|MERGE_RESOLUTION|>--- conflicted
+++ resolved
@@ -251,12 +251,8 @@
       # After all of the pycde code has been executed, we have all the types
       # defined so we can go through and output the typedefs delcarations.
       lambda sys: TypeAlias.declare_aliases(sys.mod),
-<<<<<<< HEAD
       "builtin.module(lower-hwarith-to-hw, msft-lower-constructs, msft-lower-instances)",
       "builtin.module(esi-emit-cpp-cosim-api{{output-file=ESIRuntime.h}})",
-=======
-      "builtin.module(msft-lower-constructs, msft-lower-instances)",
->>>>>>> 63d94ea0
       "builtin.module(esi-emit-collateral{{tops={tops} schema-file=schema.capnp}})",
       "builtin.module(esi-clean-metadata)",
       "builtin.module(lower-msft-to-hw{{verilog-file={verilog_file}}})",
